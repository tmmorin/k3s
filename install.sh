#!/bin/sh
set -e

# Usage:
#   curl ... | ENV_VAR=... sh -
#       or
#   ENV_VAR=... ./install.sh
#
# Example:
#   Installing a server without an agent:
#     curl ... | INSTALL_K3S_EXEC="--disable-agent" sh -
#   Installing an agent to point at a server:
#     curl ... | K3S_TOKEN=xxx K3S_URL=https://server-url:6443 sh -
#
# Environment variables:
#   - K3S_*
#     Environment variables which begin with K3S_ will be preserved for the
#     systemd service to use. Setting K3S_URL without explicitly setting
#     a systemd exec command will default the command to "agent", and we
#     enforce that K3S_TOKEN or K3S_CLUSTER_SECRET is also set.
#
#   - INSTALL_K3S_SKIP_DOWNLOAD
#     If set to true will not download k3s hash or binary.
#
#   - INSTALL_K3S_SYMLINK
#     If set to 'skip' will not create symlinks, 'force' will overwrite,
#     default will symlink if command does not exist in path.
#
#   - INSTALL_K3S_SKIP_START
#     If set to true will not start k3s service.
#
#   - INSTALL_K3S_VERSION
#     Version of k3s to download from github. Will attempt to download the
#     latest version if not specified.
#
#   - INSTALL_K3S_BIN_DIR
#     Directory to install k3s binary, links, and uninstall script to, or use
#     /usr/local/bin as the default
#
#   - INSTALL_K3S_BIN_DIR_READ_ONLY
#     If set to true will not write files to INSTALL_K3S_BIN_DIR, forces
#     setting INSTALL_K3S_SKIP_DOWNLOAD=true
#
#   - INSTALL_K3S_SYSTEMD_DIR
#     Directory to install systemd service and environment files to, or use
#     /etc/systemd/system as the default
#
#   - INSTALL_K3S_EXEC or script arguments
#     Command with flags to use for launching k3s in the systemd service, if
#     the command is not specified will default to "agent" if K3S_URL is set
#     or "server" if not. The final systemd command resolves to a combination
#     of EXEC and script args ($@).
#
#     The following commands result in the same behavior:
#       curl ... | INSTALL_K3S_EXEC="--disable-agent" sh -s -
#       curl ... | INSTALL_K3S_EXEC="server --disable-agent" sh -s -
#       curl ... | INSTALL_K3S_EXEC="server" sh -s - --disable-agent
#       curl ... | sh -s - server --disable-agent
#       curl ... | sh -s - --disable-agent
#
#   - INSTALL_K3S_NAME
#     Name of systemd service to create, will default from the k3s exec command
#     if not specified. If specified the name will be prefixed with 'k3s-'.
#
#   - INSTALL_K3S_TYPE
#     Type of systemd service to create, will default from the k3s exec command
#     if not specified.

GITHUB_URL=https://github.com/rancher/k3s/releases
DOWNLOADER=

# --- helper functions for logs ---
info()
{
    echo '[INFO] ' "$@"
}
fatal()
{
    echo '[ERROR] ' "$@" >&2
    exit 1
}

# --- fatal if no systemd or openrc ---
verify_system() {
    if [ -x /sbin/openrc-run ]; then
        HAS_OPENRC=true
        return
    fi
    if [ -d /run/systemd ]; then
        HAS_SYSTEMD=true
        return
    fi
    fatal 'Can not find systemd or openrc to use as a process supervisor for k3s'
}

# --- add quotes to command arguments ---
quote() {
    for arg in "$@"; do
        printf '%s\n' "$arg" | sed "s/'/'\\\\''/g;1s/^/'/;\$s/\$/'/"
    done
}

# --- add indentation and trailing slash to quoted args ---
quote_indent() {
    printf ' \\\n'
    for arg in "$@"; do
        printf '\t%s \\\n' "$(quote "$arg")"
    done
}

# --- escape most punctuation characters, except quotes, forward slash, and space ---
escape() {
    printf '%s' "$@" | sed -e 's/\([][!#$%&()*;<=>?\_`{|}]\)/\\\1/g;'
}

# --- escape double quotes ---
escape_dq() {
    printf '%s' "$@" | sed -e 's/"/\\"/g'
}

# --- define needed environment variables ---
setup_env() {
    # --- use command args if passed or create default ---
    case "$1" in
        # --- if we only have flags discover if command should be server or agent ---
        (-*|"")
            if [ -z "${K3S_URL}" ]; then
                CMD_K3S=server
            else
                if [ -z "${K3S_TOKEN}" ] && [ -z "${K3S_CLUSTER_SECRET}" ]; then
                    fatal "Defaulted k3s exec command to 'agent' because K3S_URL is defined, but K3S_TOKEN or K3S_CLUSTER_SECRET is not defined."
                fi
                CMD_K3S=agent
            fi
        ;;
        # --- command is provided ---
        (*)
            CMD_K3S=$1
            shift
        ;;
    esac
    CMD_K3S_EXEC="${CMD_K3S}$(quote_indent "$@")"

    # --- use systemd name if defined or create default ---
    if [ -n "${INSTALL_K3S_NAME}" ]; then
        SYSTEM_NAME=k3s-${INSTALL_K3S_NAME}
    else
        if [ "${CMD_K3S}" = server ]; then
            SYSTEM_NAME=k3s
        else
            SYSTEM_NAME=k3s-${CMD_K3S}
        fi
    fi

    # --- check for invalid characters in system name ---
    valid_chars=$(printf '%s' "${SYSTEM_NAME}" | sed -e 's/[][!#$%&()*;<=>?\_`{|}/[:space:]]/^/g;' )
    if [ "${SYSTEM_NAME}" != "${valid_chars}"  ]; then
        invalid_chars=$(printf '%s' "${valid_chars}" | sed -e 's/[^^]/ /g')
        fatal "Invalid characters for system name:
            ${SYSTEM_NAME}
            ${invalid_chars}"
    fi

    # --- set related files from system name ---
    SERVICE_K3S=${SYSTEM_NAME}.service
    UNINSTALL_K3S_SH=${SYSTEM_NAME}-uninstall.sh
    KILLALL_K3S_SH=k3s-killall.sh

    # --- use sudo if we are not already root ---
    SUDO=sudo
    if [ $(id -u) -eq 0 ]; then
        SUDO=
    fi

    # --- use systemd type if defined or create default ---
    if [ -n "${INSTALL_K3S_TYPE}" ]; then
        SYSTEMD_TYPE=${INSTALL_K3S_TYPE}
    else
        if [ "${CMD_K3S}" = server ]; then
            SYSTEMD_TYPE=notify
        else
            SYSTEMD_TYPE=exec
        fi
    fi

    # --- use binary install directory if defined or create default ---
    if [ -n "${INSTALL_K3S_BIN_DIR}" ]; then
        BIN_DIR=${INSTALL_K3S_BIN_DIR}
    else
        BIN_DIR=/usr/local/bin
    fi

    # --- use systemd directory if defined or create default ---
    if [ -n "${INSTALL_K3S_SYSTEMD_DIR}" ]; then
        SYSTEMD_DIR="${INSTALL_K3S_SYSTEMD_DIR}"
    else
        SYSTEMD_DIR=/etc/systemd/system
    fi

    # --- use service or environment location depending on systemd/openrc ---
    if [ "${HAS_SYSTEMD}" = true ]; then
        FILE_K3S_SERVICE=${SYSTEMD_DIR}/${SERVICE_K3S}
        FILE_K3S_ENV=${SYSTEMD_DIR}/${SERVICE_K3S}.env
    elif [ "${HAS_OPENRC}" = true ]; then
        $SUDO mkdir -p /etc/rancher/k3s
        FILE_K3S_SERVICE=/etc/init.d/${SYSTEM_NAME}
        FILE_K3S_ENV=/etc/rancher/k3s/${SYSTEM_NAME}.env
    fi

    # --- get hash of config & exec for currently installed k3s ---
    PRE_INSTALL_HASHES=$(get_installed_hashes)

    # --- if bin directory is read only skip download ---
    if [ "${INSTALL_K3S_BIN_DIR_READ_ONLY}" = true ]; then
        INSTALL_K3S_SKIP_DOWNLOAD=true
    fi
}

# --- check if skip download environment variable set ---
can_skip_download() {
    if [ "${INSTALL_K3S_SKIP_DOWNLOAD}" != true ]; then
        return 1
    fi
}

# --- verify an executabe k3s binary is installed ---
verify_k3s_is_executable() {
    if [ ! -x ${BIN_DIR}/k3s ]; then
        fatal "Executable k3s binary not found at ${BIN_DIR}/k3s"
    fi
}

# --- set arch and suffix, fatal if architecture not supported ---
setup_verify_arch() {
    if [ -z "$ARCH" ]; then
        ARCH=$(uname -m)
    fi
    case $ARCH in
        amd64)
            ARCH=amd64
            SUFFIX=
            ;;
        x86_64)
            ARCH=amd64
            SUFFIX=
            ;;
        arm64)
            ARCH=arm64
            SUFFIX=-${ARCH}
            ;;
        aarch64)
            ARCH=arm64
            SUFFIX=-${ARCH}
            ;;
        arm*)
            ARCH=arm
            SUFFIX=-${ARCH}hf
            ;;
        *)
            fatal "Unsupported architecture $ARCH"
    esac
}

<<<<<<< HEAD
# --- fatal if no curl ---
verify_curl() {
    if [ -z $(which curl || true) ]; then
        fatal 'Can not find curl for downloading files'
    fi
=======
# --- verify existence of network downloader executable ---
verify_downloader() {
    # Return failure if it doesn't exist or is no executable
    [ -x "$(which $1)" ] || return 1

    # Set verified executable as our downloader program and return success
    DOWNLOADER=$1
    return 0
>>>>>>> 09f7674a
}

# --- create tempory directory and cleanup when done ---
setup_tmp() {
    TMP_DIR=$(mktemp -d -t k3s-install.XXXXXXXXXX)
    TMP_HASH=${TMP_DIR}/k3s.hash
    TMP_BIN=${TMP_DIR}/k3s.bin
    cleanup() {
        code=$?
        set +e
        trap - EXIT
        rm -rf ${TMP_DIR}
        exit $code
    }
    trap cleanup INT EXIT
}

# --- use desired k3s version if defined or find latest ---
get_release_version() {
    if [ -n "${INSTALL_K3S_VERSION}" ]; then
        VERSION_K3S=${INSTALL_K3S_VERSION}
    else
<<<<<<< HEAD
        info 'Finding latest release'
        VERSION_K3S=$(curl -w "%{url_effective}" -I -L -s -S ${GITHUB_URL}/latest -o /dev/null | sed -e 's|.*/||')
=======
        info "Finding latest release"
        case $DOWNLOADER in
            curl)
                VERSION_K3S=$(curl -w '%{url_effective}' -I -L -s -S ${GITHUB_URL}/latest -o /dev/null | sed -e 's|.*/||')
                ;;
            wget)
                VERSION_K3S=$(wget -SqO /dev/null ${GITHUB_URL}/latest 2>&1 | grep Location | sed -e 's|.*/||')
                ;;
            *)
                fatal "Incorrect downloader executable '$DOWNLOADER'"
                ;;
        esac
>>>>>>> 09f7674a
    fi
    info "Using ${VERSION_K3S} as release"
}

# --- download from github url ---
download() {
    [ $# -eq 2 ] || fatal 'download needs exactly 2 arguments'

    case $DOWNLOADER in
        curl)
            curl -o $1 -sfL $2
            ;;
        wget)
            wget -qO $1 $2
            ;;
        *)
            fatal "Incorrect executable '$DOWNLOADER'"
            ;;
    esac

    # Abort if download command failed
    [ $? -eq 0 ] || fatal 'Download failed'
}

# --- download hash from github url ---
download_hash() {
    HASH_URL=${GITHUB_URL}/download/${VERSION_K3S}/sha256sum-${ARCH}.txt
    info "Downloading hash ${HASH_URL}"
<<<<<<< HEAD
    curl -o ${TMP_HASH} -sfL ${HASH_URL} || fatal 'Hash download failed'
    HASH_EXPECTED=$(grep " k3s${SUFFIX}$" ${TMP_HASH} | awk '{print $1}')
=======
    download ${TMP_HASH} ${HASH_URL}
    HASH_EXPECTED=$(grep " k3s${SUFFIX}$" ${TMP_HASH})
    HASH_EXPECTED=${HASH_EXPECTED%%[[:blank:]]*}
>>>>>>> 09f7674a
}

# --- check hash against installed version ---
installed_hash_matches() {
    if [ -x ${BIN_DIR}/k3s ]; then
        HASH_INSTALLED=$(sha256sum ${BIN_DIR}/k3s)
        HASH_INSTALLED=${HASH_INSTALLED%%[[:blank:]]*}
        if [ "${HASH_EXPECTED}" = "${HASH_INSTALLED}" ]; then
            return
        fi
    fi
    return 1
}

# --- download binary from github url ---
download_binary() {
    BIN_URL=${GITHUB_URL}/download/${VERSION_K3S}/k3s${SUFFIX}
    info "Downloading binary ${BIN_URL}"
<<<<<<< HEAD
    curl -o ${TMP_BIN} -sfL ${BIN_URL} || fatal 'Binary download failed'
=======
    download ${TMP_BIN} ${BIN_URL}
>>>>>>> 09f7674a
}

# --- verify downloaded binary hash ---
verify_binary() {
<<<<<<< HEAD
    info 'Verifying binary download'
    HASH_BIN=$(sha256sum ${TMP_BIN} | awk '{print $1}')
=======
    info "Verifying binary download"
    HASH_BIN=$(sha256sum ${TMP_BIN})
    HASH_BIN=${HASH_BIN%%[[:blank:]]*}
>>>>>>> 09f7674a
    if [ "${HASH_EXPECTED}" != "${HASH_BIN}" ]; then
        fatal "Download sha256 does not match ${HASH_EXPECTED}, got ${HASH_BIN}"
    fi
}

# --- setup permissions and move binary to system directory ---
setup_binary() {
    chmod 755 ${TMP_BIN}
    info "Installing k3s to ${BIN_DIR}/k3s"
    $SUDO chown root:root ${TMP_BIN}
    $SUDO mv -f ${TMP_BIN} ${BIN_DIR}/k3s

    if command -v getenforce > /dev/null 2>&1; then
        if [ "Disabled" != $(getenforce) ]; then
            if command -v semanage > /dev/null 2>&1; then
                info 'SELinux is enabled, setting permissions'
                if ! $SUDO semanage fcontext -l | grep "${BIN_DIR}/k3s" > /dev/null 2>&1; then
                    $SUDO semanage fcontext -a -t bin_t "${BIN_DIR}/k3s"
                fi
                $SUDO restorecon -v ${BIN_DIR}/k3s > /dev/null
            else
                fatal 'SELinux is enabled but semanage is not found'
            fi
        fi
    fi
}

# --- download and verify k3s ---
download_and_verify() {
    if can_skip_download; then
       info 'Skipping k3s download and verify'
       verify_k3s_is_executable
       return
    fi

    setup_verify_arch
    verify_downloader curl || verify_downloader wget || fatal 'Can not find curl or wget for downloading files'
    setup_tmp
    get_release_version
    download_hash

    if installed_hash_matches; then
        info 'Skipping binary downloaded, installed k3s matches hash'
        return
    fi

    download_binary
    verify_binary
    setup_binary
}

# --- add additional utility links ---
create_symlinks() {
    [ "${INSTALL_K3S_BIN_DIR_READ_ONLY}" = true ] && return
    [ "${INSTALL_K3S_SYMLINK}" = skip ] && return

    for cmd in kubectl crictl ctr; do
        if [ ! -e ${BIN_DIR}/${cmd} ] || [ "${INSTALL_K3S_SYMLINK}" = force ]; then
            which_cmd=$(which ${cmd} || true)
            if [ -z "${which_cmd}" ] || [ "${INSTALL_K3S_SYMLINK}" = force ]; then
                info "Creating ${BIN_DIR}/${cmd} symlink to k3s"
                $SUDO ln -sf k3s ${BIN_DIR}/${cmd}
            else
                info "Skipping ${BIN_DIR}/${cmd} symlink to k3s, command exists in PATH at ${which_cmd}"
            fi
        else
            info "Skipping ${BIN_DIR}/${cmd} symlink to k3s, already exists"
        fi
    done
}

# --- create killall script ---
create_killall() {
    [ "${INSTALL_K3S_BIN_DIR_READ_ONLY}" = true ] && return
    info "Creating killall script ${BIN_DIR}/${KILLALL_K3S_SH}"
    $SUDO tee ${BIN_DIR}/${KILLALL_K3S_SH} >/dev/null << \EOF
#!/bin/sh
set -x
[ $(id -u) -eq 0 ] || exec sudo $0 $@

for bin in /var/lib/rancher/k3s/data/**/bin/; do
    [ -d $bin ] && export PATH=$bin:$PATH
done

for service in /etc/systemd/system/k3s*.service; do
    [ -s $service ] && systemctl stop $(basename $service)
done

for service in /etc/init.d/k3s*; do
    [ -x $service ] && $service stop
done

pstree() {
    for pid in $@; do
        echo $pid
        # Find and show pstree for child processes of $pid
        ps -o ppid= -o pid= | while read parent child; do
            [ $parent -ne $pid ] || pstree $child
        done
    done
}

killtree() {
    [ $# -ne 0 ] && kill $(set +x; pstree $@; set -x)
}

killtree $(lsof | sed -e 's/^[^0-9]*//g; s/  */\t/g' | grep -w 'k3s/data/[^/]*/bin/containerd-shim' | cut -f1 | sort -n -u)

do_unmount() {
    MOUNTS=
    while read ignore mount ignore; do
        MOUNTS="$mount\n$MOUNTS"
    done </proc/self/mounts
    MOUNTS=$(printf $MOUNTS | grep "^$1" | sort -r)
    if [ -n "${MOUNTS}" ]; then
        umount ${MOUNTS}
    fi
}

do_unmount '/run/k3s'
do_unmount '/var/lib/rancher/k3s'

# Delete network interface(s) that match 'master cni0'
ip link show | grep 'master cni0' | while read ignore iface ignore; do
    iface=${iface%%@*}
    [ -z "$iface" ] || ip link delete $iface
done
ip link delete cni0
ip link delete flannel.1
rm -rf /var/lib/cni/
EOF
    $SUDO chmod 755 ${BIN_DIR}/${KILLALL_K3S_SH}
    $SUDO chown root:root ${BIN_DIR}/${KILLALL_K3S_SH}
}

# --- create uninstall script ---
create_uninstall() {
    [ "${INSTALL_K3S_BIN_DIR_READ_ONLY}" = true ] && return
    info "Creating uninstall script ${BIN_DIR}/${UNINSTALL_K3S_SH}"
    $SUDO tee ${BIN_DIR}/${UNINSTALL_K3S_SH} >/dev/null << EOF
#!/bin/sh
set -x
[ \$(id -u) -eq 0 ] || exec sudo \$0 \$@

${BIN_DIR}/${KILLALL_K3S_SH}

if which systemctl; then
    systemctl disable ${SYSTEM_NAME}
    systemctl reset-failed ${SYSTEM_NAME}
    systemctl daemon-reload
fi
if which rc-update; then
    rc-update delete ${SYSTEM_NAME} default
fi

rm -f ${FILE_K3S_SERVICE}
rm -f ${FILE_K3S_ENV}

remove_uninstall() {
    rm -f ${BIN_DIR}/${UNINSTALL_K3S_SH}
}
trap remove_uninstall EXIT

if (ls ${SYSTEMD_DIR}/k3s*.service || ls /etc/init.d/k3s*) >/dev/null 2>&1; then
    set +x; echo 'Additional k3s services installed, skipping uninstall of k3s'; set -x
    exit
fi

for cmd in kubectl crictl ctr; do
    if [ -L ${BIN_DIR}/\$cmd ]; then
        rm -f ${BIN_DIR}/\$cmd
    fi
done

rm -rf /etc/rancher/k3s
rm -rf /var/lib/rancher/k3s
rm -f ${BIN_DIR}/k3s
rm -f ${BIN_DIR}/${KILLALL_K3S_SH}
EOF
    $SUDO chmod 755 ${BIN_DIR}/${UNINSTALL_K3S_SH}
    $SUDO chown root:root ${BIN_DIR}/${UNINSTALL_K3S_SH}
}

# --- disable current service if loaded --
systemd_disable() {
    $SUDO rm -f /etc/systemd/system/${SERVICE_K3S} || true
    $SUDO rm -f /etc/systemd/system/${SERVICE_K3S}.env || true
    $SUDO systemctl disable ${SYSTEM_NAME} >/dev/null 2>&1 || true
}

# --- capture current env and create file containing k3s_ variables ---
create_env_file() {
    info "env: Creating environment file ${FILE_K3S_ENV}"
    UMASK=$(umask)
    umask 0377
    env | grep '^K3S_' | $SUDO tee ${FILE_K3S_ENV} >/dev/null
    umask $UMASK
}

# --- write systemd service file ---
create_systemd_service_file() {
    info "systemd: Creating service file ${FILE_K3S_SERVICE}"
    $SUDO tee ${FILE_K3S_SERVICE} >/dev/null << EOF
[Unit]
Description=Lightweight Kubernetes
Documentation=https://k3s.io
After=network-online.target

[Service]
Type=${SYSTEMD_TYPE}
EnvironmentFile=${FILE_K3S_ENV}
ExecStartPre=-/sbin/modprobe br_netfilter
ExecStartPre=-/sbin/modprobe overlay
ExecStart=${BIN_DIR}/k3s \\
    ${CMD_K3S_EXEC}

KillMode=process
Delegate=yes
LimitNOFILE=infinity
LimitNPROC=infinity
LimitCORE=infinity
TasksMax=infinity
TimeoutStartSec=0
Restart=always
RestartSec=5s

[Install]
WantedBy=multi-user.target
EOF
}

# --- write openrc service file ---
create_openrc_service_file() {
    LOG_FILE=/var/log/${SYSTEM_NAME}.log

    info "openrc: Creating service file ${FILE_K3S_SERVICE}"
    $SUDO tee ${FILE_K3S_SERVICE} >/dev/null << EOF
#!/sbin/openrc-run

depend() {
    after network-online
}

start_pre() {
    rm -f /tmp/k3s.*
}

supervisor=supervise-daemon
name=${SYSTEM_NAME}
command="${BIN_DIR}/k3s"
command_args="$(escape_dq "${CMD_K3S_EXEC}")
    >>${LOG_FILE} 2>&1"

output_log=${LOG_FILE}
error_log=${LOG_FILE}

pidfile="/var/run/${SYSTEM_NAME}.pid"
respawn_delay=5

set -o allexport
if [ -f /etc/environment ]; then source /etc/environment; fi
if [ -f ${FILE_K3S_ENV} ]; then source ${FILE_K3S_ENV}; fi
set +o allexport
EOF
    $SUDO chmod 0755 ${FILE_K3S_SERVICE}

    $SUDO tee /etc/logrotate.d/${SYSTEM_NAME} >/dev/null << EOF
${LOG_FILE} {
	missingok
	notifempty
	copytruncate
}
EOF
}

# --- write systemd or openrc service file ---
create_service_file() {
    [ "${HAS_SYSTEMD}" = true ] && create_systemd_service_file
    [ "${HAS_OPENRC}" = true ] && create_openrc_service_file
    return 0
}

# --- get hashes of the current k3s bin and service files
get_installed_hashes() {
    $SUDO sha256sum ${BIN_DIR}/k3s ${FILE_K3S_SERVICE} ${FILE_K3S_ENV} 2>&1 || true
}

# --- enable and start systemd service ---
systemd_enable() {
    info "systemd: Enabling ${SYSTEM_NAME} unit"
    $SUDO systemctl enable ${FILE_K3S_SERVICE} >/dev/null
    $SUDO systemctl daemon-reload >/dev/null
}

systemd_start() {
    info "systemd: Starting ${SYSTEM_NAME}"
    $SUDO systemctl restart ${SYSTEM_NAME}
}

# --- enable and start openrc service ---
openrc_enable() {
    info "openrc: Enabling ${SYSTEM_NAME} service for default runlevel"
    $SUDO rc-update add ${SYSTEM_NAME} default >/dev/null
}

openrc_start() {
    info "openrc: Starting ${SYSTEM_NAME}"
    $SUDO ${FILE_K3S_SERVICE} restart
}

# --- startup systemd or openrc service ---
service_enable_and_start() {
    [ "${HAS_SYSTEMD}" = true ] && systemd_enable
    [ "${HAS_OPENRC}" = true ] && openrc_enable

    [ "${INSTALL_K3S_SKIP_START}" = true ] && return

    POST_INSTALL_HASHES=$(get_installed_hashes)
    if [ "${PRE_INSTALL_HASHES}" = "${POST_INSTALL_HASHES}" ]; then
        info 'No change detected so skipping service start'
        return
    fi

    [ "${HAS_SYSTEMD}" = true ] && systemd_start
    [ "${HAS_OPENRC}" = true ] && openrc_start
    return 0
}

# --- re-evaluate args to include env command ---
eval set -- $(escape "${INSTALL_K3S_EXEC}") $(quote "$@")

# --- run the install process --
{
    verify_system
    setup_env "$@"
    download_and_verify
    create_symlinks
    create_killall
    create_uninstall
    systemd_disable
    create_env_file
    create_service_file
    service_enable_and_start
}<|MERGE_RESOLUTION|>--- conflicted
+++ resolved
@@ -261,13 +261,6 @@
     esac
 }
 
-<<<<<<< HEAD
-# --- fatal if no curl ---
-verify_curl() {
-    if [ -z $(which curl || true) ]; then
-        fatal 'Can not find curl for downloading files'
-    fi
-=======
 # --- verify existence of network downloader executable ---
 verify_downloader() {
     # Return failure if it doesn't exist or is no executable
@@ -276,7 +269,6 @@
     # Set verified executable as our downloader program and return success
     DOWNLOADER=$1
     return 0
->>>>>>> 09f7674a
 }
 
 # --- create tempory directory and cleanup when done ---
@@ -299,10 +291,6 @@
     if [ -n "${INSTALL_K3S_VERSION}" ]; then
         VERSION_K3S=${INSTALL_K3S_VERSION}
     else
-<<<<<<< HEAD
-        info 'Finding latest release'
-        VERSION_K3S=$(curl -w "%{url_effective}" -I -L -s -S ${GITHUB_URL}/latest -o /dev/null | sed -e 's|.*/||')
-=======
         info "Finding latest release"
         case $DOWNLOADER in
             curl)
@@ -315,7 +303,6 @@
                 fatal "Incorrect downloader executable '$DOWNLOADER'"
                 ;;
         esac
->>>>>>> 09f7674a
     fi
     info "Using ${VERSION_K3S} as release"
 }
@@ -344,14 +331,9 @@
 download_hash() {
     HASH_URL=${GITHUB_URL}/download/${VERSION_K3S}/sha256sum-${ARCH}.txt
     info "Downloading hash ${HASH_URL}"
-<<<<<<< HEAD
-    curl -o ${TMP_HASH} -sfL ${HASH_URL} || fatal 'Hash download failed'
-    HASH_EXPECTED=$(grep " k3s${SUFFIX}$" ${TMP_HASH} | awk '{print $1}')
-=======
     download ${TMP_HASH} ${HASH_URL}
     HASH_EXPECTED=$(grep " k3s${SUFFIX}$" ${TMP_HASH})
     HASH_EXPECTED=${HASH_EXPECTED%%[[:blank:]]*}
->>>>>>> 09f7674a
 }
 
 # --- check hash against installed version ---
@@ -370,23 +352,14 @@
 download_binary() {
     BIN_URL=${GITHUB_URL}/download/${VERSION_K3S}/k3s${SUFFIX}
     info "Downloading binary ${BIN_URL}"
-<<<<<<< HEAD
-    curl -o ${TMP_BIN} -sfL ${BIN_URL} || fatal 'Binary download failed'
-=======
     download ${TMP_BIN} ${BIN_URL}
->>>>>>> 09f7674a
 }
 
 # --- verify downloaded binary hash ---
 verify_binary() {
-<<<<<<< HEAD
-    info 'Verifying binary download'
-    HASH_BIN=$(sha256sum ${TMP_BIN} | awk '{print $1}')
-=======
     info "Verifying binary download"
     HASH_BIN=$(sha256sum ${TMP_BIN})
     HASH_BIN=${HASH_BIN%%[[:blank:]]*}
->>>>>>> 09f7674a
     if [ "${HASH_EXPECTED}" != "${HASH_BIN}" ]; then
         fatal "Download sha256 does not match ${HASH_EXPECTED}, got ${HASH_BIN}"
     fi
